--- conflicted
+++ resolved
@@ -1141,54 +1141,8 @@
         };
         let dst = self.get_out_dir()?;
 
-<<<<<<< HEAD
-        let mut objects = Vec::new();
-        for file in self.files.iter() {
-            let obj = if file.has_root() || file.components().any(|x| x == Component::ParentDir) {
-                // If `file` is an absolute path or might not be usable directly as a suffix due to
-                // using "..", use the `basename` prefixed with the `dirname`'s hash to ensure name
-                // uniqueness.
-                let basename = file
-                    .file_name()
-                    .ok_or_else(|| Error::new(ErrorKind::InvalidArgument, "file_name() failure"))?
-                    .to_string_lossy();
-                let dirname = file
-                    .parent()
-                    .ok_or_else(|| Error::new(ErrorKind::InvalidArgument, "parent() failure"))?
-                    .to_string_lossy();
-                let mut hasher = hash_map::DefaultHasher::new();
-                hasher.write(dirname.to_string().as_bytes());
-                dst.join(format!("{:016x}-{}", hasher.finish(), basename))
-                    .with_extension("o")
-            } else {
-                dst.join(file).with_extension("o")
-            };
-            let obj = if !obj.starts_with(&dst) {
-                dst.join(obj.file_name().ok_or_else(|| {
-                    Error::new(ErrorKind::IOError, "Getting object file details failed.")
-                })?)
-            } else {
-                obj
-            };
-
-            match obj.parent() {
-                Some(s) => fs::create_dir_all(s)?,
-                None => {
-                    return Err(Error::new(
-                        ErrorKind::IOError,
-                        "Getting object file details failed.",
-                    ));
-                }
-            };
-
-            objects.push(Object::new(file.to_path_buf(), obj));
-        }
-
+        let objects = objects_from_files(&self.files, &dst)?;
         let print = self.cargo_output.print_thread()?;
-=======
-        let objects = objects_from_files(&self.files, &dst)?;
-        let print = PrintThread::new()?;
->>>>>>> 385b43f7
 
         self.compile_objects(&objects, print.as_ref())?;
         self.assemble(lib_name, &dst.join(gnu_lib_name), &objects, print.as_ref())?;
@@ -1353,9 +1307,9 @@
     pub fn try_compile_intermediates(&self) -> Result<Vec<PathBuf>, Error> {
         let dst = self.get_out_dir()?;
         let objects = objects_from_files(&self.files, &dst)?;
-        let print = PrintThread::new()?;
-
-        self.compile_objects(&objects, &print)?;
+        let print = self.cargo_output.print_thread()?;
+
+        self.compile_objects(&objects, print.as_ref())?;
 
         Ok(objects.into_iter().map(|v| v.dst).collect())
     }
@@ -2426,7 +2380,7 @@
         enum ArchSpec {
             Device(&'static str),
             Simulator(&'static str),
-            Catalyst(#[allow(dead_code)] &'static str),
+            Catalyst(&'static str),
         }
 
         let target = self.get_target()?;
