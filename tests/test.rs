use crate::support::Test;
use std::env;

mod support;

// Some tests check that a flag is *not* present.  These tests might fail if the flag is set in the
// CFLAGS or CXXFLAGS environment variables.  This function clears the CFLAGS and CXXFLAGS
// variables to make sure that the tests can run correctly.
fn reset_env() {
    std::env::set_var("CFLAGS", "");
    std::env::set_var("CXXFLAGS", "");
}

#[test]
fn gnu_smoke() {
    reset_env();

    let test = Test::gnu();
    test.gcc().file("foo.c").compile("foo");

    test.cmd(0)
        .must_have("-O2")
        .must_have("foo.c")
        .must_not_have("-gdwarf-4")
        .must_have("-c")
        .must_have("-ffunction-sections")
        .must_have("-fdata-sections");
    test.cmd(1).must_have(test.td.path().join("foo.o"));
}

#[test]
fn gnu_opt_level_1() {
    reset_env();

    let test = Test::gnu();
    test.gcc().opt_level(1).file("foo.c").compile("foo");

    test.cmd(0).must_have("-O1").must_not_have("-O2");
}

#[test]
fn gnu_opt_level_s() {
    reset_env();

    let test = Test::gnu();
    test.gcc().opt_level_str("s").file("foo.c").compile("foo");

    test.cmd(0)
        .must_have("-Os")
        .must_not_have("-O1")
        .must_not_have("-O2")
        .must_not_have("-O3")
        .must_not_have("-Oz");
}

#[test]
<<<<<<< HEAD
fn gnu_opt_fast_release() {
    if env::var("OPT_LEVEL").unwrap_or("0".to_string()) != "3" {
        return;
    }
    reset_env();

    let test = Test::gnu();
    test.gcc().opt_fast_release().file("foo.c").compile("foo");

    test.cmd(0)
        .must_have("-Ofast")
        .must_not_have("-O1")
        .must_not_have("-O2")
        .must_not_have("-O3")
        .must_not_have("-Oz");
=======
fn gnu_debug() {
    let test = Test::gnu();
    test.gcc().debug(true).file("foo.c").compile("foo");
    test.cmd(0).must_have("-gdwarf-4");

    let test = Test::gnu();
    test.gcc()
        .target("x86_64-apple-darwin")
        .debug(true)
        .file("foo.c")
        .compile("foo");
    test.cmd(0).must_have("-gdwarf-2");
>>>>>>> 06c1289e
}

#[test]
fn gnu_debug_fp_auto() {
    let test = Test::gnu();
    test.gcc().debug(true).file("foo.c").compile("foo");
    test.cmd(0).must_have("-gdwarf-4");
    test.cmd(0).must_have("-fno-omit-frame-pointer");
}

#[test]
fn gnu_debug_fp() {
    let test = Test::gnu();
    test.gcc().debug(true).file("foo.c").compile("foo");
    test.cmd(0).must_have("-gdwarf-4");
    test.cmd(0).must_have("-fno-omit-frame-pointer");
}

#[test]
fn gnu_debug_nofp() {
    reset_env();

    let test = Test::gnu();
    test.gcc()
        .debug(true)
        .force_frame_pointer(false)
        .file("foo.c")
        .compile("foo");
    test.cmd(0).must_have("-gdwarf-4");
    test.cmd(0).must_not_have("-fno-omit-frame-pointer");

    let test = Test::gnu();
    test.gcc()
        .force_frame_pointer(false)
        .debug(true)
        .file("foo.c")
        .compile("foo");
    test.cmd(0).must_have("-gdwarf-4");
    test.cmd(0).must_not_have("-fno-omit-frame-pointer");
}

#[test]
fn gnu_warnings_into_errors() {
    let test = Test::gnu();
    test.gcc()
        .warnings_into_errors(true)
        .file("foo.c")
        .compile("foo");

    test.cmd(0).must_have("-Werror");
}

#[test]
fn gnu_warnings() {
    let test = Test::gnu();
    test.gcc()
        .warnings(true)
        .flag("-Wno-missing-field-initializers")
        .file("foo.c")
        .compile("foo");

    test.cmd(0).must_have("-Wall").must_have("-Wextra");
}

#[test]
fn gnu_extra_warnings0() {
    reset_env();

    let test = Test::gnu();
    test.gcc()
        .warnings(true)
        .extra_warnings(false)
        .flag("-Wno-missing-field-initializers")
        .file("foo.c")
        .compile("foo");

    test.cmd(0).must_have("-Wall").must_not_have("-Wextra");
}

#[test]
fn gnu_extra_warnings1() {
    reset_env();

    let test = Test::gnu();
    test.gcc()
        .warnings(false)
        .extra_warnings(true)
        .flag("-Wno-missing-field-initializers")
        .file("foo.c")
        .compile("foo");

    test.cmd(0).must_not_have("-Wall").must_have("-Wextra");
}

#[test]
fn gnu_warnings_overridable() {
    reset_env();

    let test = Test::gnu();
    test.gcc()
        .warnings(true)
        .flag("-Wno-missing-field-initializers")
        .file("foo.c")
        .compile("foo");

    test.cmd(0)
        .must_have_in_order("-Wall", "-Wno-missing-field-initializers");
}

#[test]
fn gnu_x86_64() {
    for vendor in &["unknown-linux-gnu", "apple-darwin"] {
        let target = format!("x86_64-{}", vendor);
        let test = Test::gnu();
        test.gcc()
            .target(&target)
            .host(&target)
            .file("foo.c")
            .compile("foo");

        test.cmd(0).must_have("-fPIC").must_have("-m64");
    }
}

#[test]
fn gnu_x86_64_no_pic() {
    reset_env();

    for vendor in &["unknown-linux-gnu", "apple-darwin"] {
        let target = format!("x86_64-{}", vendor);
        let test = Test::gnu();
        test.gcc()
            .pic(false)
            .target(&target)
            .host(&target)
            .file("foo.c")
            .compile("foo");

        test.cmd(0).must_not_have("-fPIC");
    }
}

#[test]
fn gnu_i686() {
    for vendor in &["unknown-linux-gnu", "apple-darwin"] {
        let target = format!("i686-{}", vendor);
        let test = Test::gnu();
        test.gcc()
            .target(&target)
            .host(&target)
            .file("foo.c")
            .compile("foo");

        test.cmd(0).must_have("-m32");
    }
}

#[test]
fn gnu_i686_pic() {
    for vendor in &["unknown-linux-gnu", "apple-darwin"] {
        let target = format!("i686-{}", vendor);
        let test = Test::gnu();
        test.gcc()
            .pic(true)
            .target(&target)
            .host(&target)
            .file("foo.c")
            .compile("foo");

        test.cmd(0).must_have("-fPIC");
    }
}

#[test]
fn gnu_x86_64_no_plt() {
    let target = "x86_64-unknown-linux-gnu";
    let test = Test::gnu();
    test.gcc()
        .pic(true)
        .use_plt(false)
        .target(&target)
        .host(&target)
        .file("foo.c")
        .compile("foo");
    test.cmd(0).must_have("-fno-plt");
}

#[test]
fn gnu_set_stdlib() {
    reset_env();

    let test = Test::gnu();
    test.gcc()
        .cpp_set_stdlib(Some("foo"))
        .file("foo.c")
        .compile("foo");

    test.cmd(0).must_not_have("-stdlib=foo");
}

#[test]
fn gnu_include() {
    let test = Test::gnu();
    test.gcc().include("foo/bar").file("foo.c").compile("foo");

    test.cmd(0).must_have("-I").must_have("foo/bar");
}

#[test]
fn gnu_define() {
    let test = Test::gnu();
    test.gcc()
        .define("FOO", "bar")
        .define("BAR", None)
        .file("foo.c")
        .compile("foo");

    test.cmd(0).must_have("-DFOO=bar").must_have("-DBAR");
}

#[test]
fn gnu_compile_assembly() {
    let test = Test::gnu();
    test.gcc().file("foo.S").compile("foo");
    test.cmd(0).must_have("foo.S");
}

#[test]
fn gnu_shared() {
    reset_env();

    let test = Test::gnu();
    test.gcc()
        .file("foo.c")
        .shared_flag(true)
        .static_flag(false)
        .compile("foo");

    test.cmd(0).must_have("-shared").must_not_have("-static");
}

#[test]
fn gnu_flag_if_supported() {
    reset_env();

    if cfg!(windows) {
        return;
    }
    let test = Test::gnu();
    test.gcc()
        .file("foo.c")
        .flag("-v")
        .flag_if_supported("-Wall")
        .flag_if_supported("-Wflag-does-not-exist")
        .flag_if_supported("-std=c++11")
        .compile("foo");

    test.cmd(0)
        .must_have("-v")
        .must_have("-Wall")
        .must_not_have("-Wflag-does-not-exist")
        .must_not_have("-std=c++11");
}

#[test]
fn gnu_flag_if_supported_cpp() {
    if cfg!(windows) {
        return;
    }
    let test = Test::gnu();
    test.gcc()
        .cpp(true)
        .file("foo.cpp")
        .flag_if_supported("-std=c++11")
        .compile("foo");

    test.cmd(0).must_have("-std=c++11");
}

#[test]
fn gnu_static() {
    reset_env();

    let test = Test::gnu();
    test.gcc()
        .file("foo.c")
        .shared_flag(false)
        .static_flag(true)
        .compile("foo");

    test.cmd(0).must_have("-static").must_not_have("-shared");
}

#[test]
fn gnu_no_dash_dash() {
    let test = Test::gnu();
    test.gcc().file("foo.c").compile("foo");

    test.cmd(0).must_not_have("--");
}

#[test]
fn msvc_smoke() {
    reset_env();

    let test = Test::msvc();
    test.gcc().file("foo.c").compile("foo");

    test.cmd(0)
        .must_have("-O2")
        .must_have("foo.c")
        .must_not_have("-Z7")
        .must_have("-c")
        .must_have("-MD");
    test.cmd(1).must_have(test.td.path().join("foo.o"));
}

#[test]
fn msvc_opt_level_0() {
    reset_env();

    let test = Test::msvc();
    test.gcc().opt_level(0).file("foo.c").compile("foo");

    test.cmd(0).must_not_have("-O2");
}

#[test]
fn msvc_opt_fast_release() {
    if env::var("OPT_LEVEL").unwrap_or("0".to_string()) != "3" {
        return;
    }
    reset_env();

    let test = Test::msvc();
    test.gcc().opt_fast_release().file("foo.c").compile("foo");

    test.cmd(0)
        .must_have("-O2")
        .must_have("/Ob3")
        .must_have("/GF")
        .must_have("/GR-")
        .must_have("/Gw")
        .must_have("/GA")
        .must_have("/fp:fast")
        .must_have("-DNDEBUG");
}

#[test]
fn msvc_debug() {
    let test = Test::msvc();
    test.gcc().debug(true).file("foo.c").compile("foo");
    test.cmd(0).must_have("-Z7");
}

#[test]
fn msvc_include() {
    let test = Test::msvc();
    test.gcc().include("foo/bar").file("foo.c").compile("foo");

    test.cmd(0).must_have("-I").must_have("foo/bar");
}

#[test]
fn msvc_define() {
    let test = Test::msvc();
    test.gcc()
        .define("FOO", "bar")
        .define("BAR", None)
        .file("foo.c")
        .compile("foo");

    test.cmd(0).must_have("-DFOO=bar").must_have("-DBAR");
}

#[test]
fn msvc_static_crt() {
    let test = Test::msvc();
    test.gcc().static_crt(true).file("foo.c").compile("foo");

    test.cmd(0).must_have("-MT");
}

#[test]
fn msvc_no_static_crt() {
    let test = Test::msvc();
    test.gcc().static_crt(false).file("foo.c").compile("foo");

    test.cmd(0).must_have("-MD");
}

#[test]
fn msvc_no_dash_dash() {
    let test = Test::msvc();
    test.gcc().file("foo.c").compile("foo");

    test.cmd(0).must_not_have("--");
}

// Disable this test with the parallel feature because the execution
// order is not deterministic.
#[cfg(not(feature = "parallel"))]
#[test]
fn asm_flags() {
    let test = Test::gnu();
    test.gcc()
        .file("foo.c")
        .file("x86_64.asm")
        .file("x86_64.S")
        .asm_flag("--abc")
        .compile("foo");
    test.cmd(0).must_not_have("--abc");
    test.cmd(1).must_have("--abc");
    test.cmd(2).must_have("--abc");
}<|MERGE_RESOLUTION|>--- conflicted
+++ resolved
@@ -54,11 +54,7 @@
 }
 
 #[test]
-<<<<<<< HEAD
 fn gnu_opt_fast_release() {
-    if env::var("OPT_LEVEL").unwrap_or("0".to_string()) != "3" {
-        return;
-    }
     reset_env();
 
     let test = Test::gnu();
@@ -70,7 +66,9 @@
         .must_not_have("-O2")
         .must_not_have("-O3")
         .must_not_have("-Oz");
-=======
+}
+
+#[test]
 fn gnu_debug() {
     let test = Test::gnu();
     test.gcc().debug(true).file("foo.c").compile("foo");
@@ -83,7 +81,6 @@
         .file("foo.c")
         .compile("foo");
     test.cmd(0).must_have("-gdwarf-2");
->>>>>>> 06c1289e
 }
 
 #[test]
